package assertk.assertions

import assertk.Assert
import assertk.all
import assertk.assertions.support.expected
import assertk.assertions.support.fail
import assertk.assertions.support.show
import kotlin.reflect.KClass
import kotlin.reflect.KProperty1

/**
 * Returns an assert on the kotlin class of the value.
 */
fun <T : Any> Assert<T>.kClass() = prop("class") { it::class }

/**
 * Returns an assert on the toString method of the value.
 */
fun <T> Assert<T>.toStringFun() = prop("toString", Any?::toString)

/**
 * Returns an assert on the hasCode method of the value.
 */
<<<<<<< HEAD
fun <T : Any> Assert<T>.hashCodeFun() = prop("hashCode", Any::hashCode)
=======
fun Assert<Any>.hashCodeFun() = prop("hashCode", Any::hashCode)
>>>>>>> b3dfea31

/**
 * Asserts the value is equal to the expected one, using `==`.
 * @see [isNotEqualTo]
 * @see [isSameAs]
 */
fun <T> Assert<T>.isEqualTo(expected: Any?) = given { actual ->
    if (actual == expected) return
    fail(expected, actual)
}

/**
 * Asserts the value is not equal to the expected one, using `!=`.
 * @see [isEqualTo]
 * @see [isNotSameAs]
 */
fun <T> Assert<T>.isNotEqualTo(expected: Any?) = given { actual ->
    if (actual != expected) return
    val showExpected = show(expected)
    val showActual = show(actual)
    // if they display the same, only show one.
    if (showExpected == showActual) {
        expected("to not be equal to:$showActual")
    } else {
        expected(":$showExpected not to be equal to:$showActual")
    }
}

/**
 * Asserts the value is the same as the expected one, using `===`.
 * @see [isNotSameAs]
 * @see [isEqualTo]
 */
fun <T> Assert<T>.isSameAs(expected: T) = given { actual ->
    if (actual === expected) return
    expected(":${show(expected)} and:${show(actual)} to refer to the same object")
}

/**
 * Asserts the value is not the same as the expected one, using `!==`.
 * @see [isSameAs]
 * @see [isNotEqualTo]
 */
fun <T> Assert<T>.isNotSameAs(expected: Any?) = given { actual ->
    if (actual !== expected) return
    expected(":${show(expected)} to not refer to the same object")
}

/**
 * Asserts the value is in the expected values, using `in`.
 * @see [isNotIn]
 */
fun <T> Assert<T>.isIn(vararg values: T) = given { actual ->
    if (actual in values) return
    expected(":${show(values)} to contain:${show(actual)}")
}

/**
 * Asserts the value is not in the expected values, using `!in`.
 * @see [isIn]
 */
fun <T> Assert<T>.isNotIn(vararg values: T) = given { actual ->
    if (actual !in values) return
    expected(":${show(values)} to not contain:${show(actual)}")
}

/**
 * Asserts the value has the expected string from it's [toString].
 */
fun <T> Assert<T>.hasToString(string: String) {
    toStringFun().isEqualTo(string)
}

/**
 * Asserts the value has the expected hash code from it's [hashCode].
 */
fun Assert<Any>.hasHashCode(hashCode: Int) {
    hashCodeFun().isEqualTo(hashCode)
}

// nullable
/**
 * Asserts the value is null.
 */
fun <T : Any> Assert<T?>.isNull() = given { actual ->
    if (actual == null) return
    expected("to be null but was:${show(actual)}")
}

/**
 * Asserts the value is not null. You can pass in an optional lambda to run additional assertions on the non-null value.
 *
 * ```
 * val name: String? = ...
 * assert(name).isNotNull() {
 *   it.hasLength(4)
 * }
 * ```
 */
@Deprecated(message = "Use isNotNull() instead", replaceWith = ReplaceWith("isNotNull().let(f)"))
fun <T : Any> Assert<T?>.isNotNull(f: (Assert<T>) -> Unit) {
    isNotNull().let(f)
}

/**
 * Asserts the value is not null. You can pass in an optional lambda to run additional assertions on the non-null value.
 *
 * ```
 * val name: String? = ...
 * assert(name).isNotNull().hasLength(4)
 * ```
 */
fun <T : Any> Assert<T?>.isNotNull(): Assert<T> = transform { actual ->
    actual ?: expected("to not be null")
}

/**
 * Returns an assert that asserts on the given property of the value.
 * @param name The name of the property to show in failure messages.
 * @param extract The function to extract the property value out of the value of the current assert.
 *
 * ```
 * assert(person).prop("name", { it.name }).isEqualTo("Sue")
 * ```
 */
<<<<<<< HEAD
fun <T, P> Assert<T>.prop(name: String, extract: (T) -> P) =
        assert(extract(actual), "${if (this.name != null) this.name + "." else ""}$name")
=======
fun <T, P> Assert<T>.prop(name: String, extract: (T) -> P): Assert<P> =
    transform("${if (this.name != null) this.name + "." else ""}$name", extract)
>>>>>>> b3dfea31

/**
 * Asserts the value has the expected kotlin class. This is an exact match, so `assert("test").hasClass(String::class)`
 * is successful but `assert("test").hasClass(Any::class)` fails.
 * @see [doesNotHaveClass]
 * @see [isInstanceOf]
 */
fun <T : Any> Assert<T>.hasClass(kclass: KClass<out T>) = given { actual ->
    if (kclass == actual::class) return
    expected("to have class:${show(kclass)} but was:${show(actual::class)}")
}

/**
 * Asserts the value does not have the expected kotlin class. This is an exact match, so
 * `assert("test").doesNotHaveClass(String::class)` is fails but `assert("test").doesNotHaveClass(Any::class)` is
 * successful.
 * @see [hasClass]
 * @see [isNotInstanceOf]
 */
fun <T : Any> Assert<T>.doesNotHaveClass(kclass: KClass<out T>) = given { actual ->
    if (kclass != actual::class) return
    expected("to not have class:${show(kclass)}")
}

/**
 * Asserts the value is not an instance of the expected kotlin class. Both
 * `assert("test").isNotInstanceOf(String::class)` and `assert("test").isNotInstanceOf(Any::class)` fails.
 * @see [isInstanceOf]
 * @see [doesNotHaveClass]
 */
fun <T : Any> Assert<T>.isNotInstanceOf(kclass: KClass<out T>) = given { actual ->
    if (!kclass.isInstance(actual)) return
    expected("to not be instance of:${show(kclass)}")
}

/**
 * Asserts the value is an instance of the expected kotlin class. Both `assert("test").isInstanceOf(String::class)` and
 * `assert("test").isInstanceOf(Any::class)` is successful.
 * @see [isNotInstanceOf]
 * @see [hasClass]
 */
<<<<<<< HEAD
fun <T : Any, S : T> Assert<T>.isInstanceOf(kclass: KClass<S>, f: (Assert<S>) -> Unit = {}) {
=======
@Deprecated(message = "Use isInstanceOf(kclass) instead.", replaceWith = ReplaceWith("isInstanceOf(kclass).let(f)"))
fun <T : Any, S : T> Assert<T>.isInstanceOf(kclass: KClass<S>, f: (Assert<S>) -> Unit) {
    isInstanceOf(kclass).let(f)
}

/**
 * Asserts the value is an instance of the expected kotlin class. Both `assert("test").isInstanceOf(String::class)` and
 * `assert("test").isInstanceOf(Any::class)` is successful.
 * @see [isNotInstanceOf]
 * @see [hasClass]
 */
fun <T : Any, S : T> Assert<T>.isInstanceOf(kclass: KClass<S>) = transform(name) { actual ->
>>>>>>> b3dfea31
    if (kclass.isInstance(actual)) {
        @Suppress("UNCHECKED_CAST")
        actual as S
    } else {
        expected("to be instance of:${show(kclass)} but had class:${show(actual::class)}")
    }
}

/**
 * Returns an assert that compares only the given properties on the calling class
 * @param other Other value to compare to
 * @param properties properties of the type with which to compare
 *
 * ```
 * assert(person).isEqualToWithGivenProperties(other, Person::name, Person::age)
 * ```
 */
fun <T> Assert<T>.isEqualToWithGivenProperties(other: T, vararg properties: KProperty1<T, Any>) {
    all {
        for (prop in properties) {
            transform("${if (this.name != null) this.name + "." else ""}${prop.name}", prop::get)
                .isEqualTo(prop.get(other))
        }
    }
}<|MERGE_RESOLUTION|>--- conflicted
+++ resolved
@@ -21,11 +21,7 @@
 /**
  * Returns an assert on the hasCode method of the value.
  */
-<<<<<<< HEAD
 fun <T : Any> Assert<T>.hashCodeFun() = prop("hashCode", Any::hashCode)
-=======
-fun Assert<Any>.hashCodeFun() = prop("hashCode", Any::hashCode)
->>>>>>> b3dfea31
 
 /**
  * Asserts the value is equal to the expected one, using `==`.
@@ -151,13 +147,8 @@
  * assert(person).prop("name", { it.name }).isEqualTo("Sue")
  * ```
  */
-<<<<<<< HEAD
-fun <T, P> Assert<T>.prop(name: String, extract: (T) -> P) =
-        assert(extract(actual), "${if (this.name != null) this.name + "." else ""}$name")
-=======
 fun <T, P> Assert<T>.prop(name: String, extract: (T) -> P): Assert<P> =
     transform("${if (this.name != null) this.name + "." else ""}$name", extract)
->>>>>>> b3dfea31
 
 /**
  * Asserts the value has the expected kotlin class. This is an exact match, so `assert("test").hasClass(String::class)`
@@ -199,9 +190,6 @@
  * @see [isNotInstanceOf]
  * @see [hasClass]
  */
-<<<<<<< HEAD
-fun <T : Any, S : T> Assert<T>.isInstanceOf(kclass: KClass<S>, f: (Assert<S>) -> Unit = {}) {
-=======
 @Deprecated(message = "Use isInstanceOf(kclass) instead.", replaceWith = ReplaceWith("isInstanceOf(kclass).let(f)"))
 fun <T : Any, S : T> Assert<T>.isInstanceOf(kclass: KClass<S>, f: (Assert<S>) -> Unit) {
     isInstanceOf(kclass).let(f)
@@ -214,7 +202,6 @@
  * @see [hasClass]
  */
 fun <T : Any, S : T> Assert<T>.isInstanceOf(kclass: KClass<S>) = transform(name) { actual ->
->>>>>>> b3dfea31
     if (kclass.isInstance(actual)) {
         @Suppress("UNCHECKED_CAST")
         actual as S
